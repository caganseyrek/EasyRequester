{
  "name": "easy-requester",
  "version": "3.0.0",
  "type": "module",
  "license": "MIT",
  "author": {
    "name": "Çağan Seyrek",
    "url": "https://caganseyrek.com"
  },
  "homepage": "https://caganseyrek.com/projects/EasyRequester",
  "repository": {
    "type": "git",
    "url": "https://github.com/caganseyrek/EasyRequester.git"
  },
  "exports": {
    ".": "./src/index.ts"
  },
  "scripts": {
    "build": "rollup -c",
    "lint": "eslint .",
    "format:check": "prettier --check .",
    "format:write": "prettier --write ."
  },
  "devDependencies": {
    "@eslint/js": "^9.19.0",
    "@rollup/plugin-commonjs": "^28.0.2",
    "@rollup/plugin-terser": "^0.4.4",
    "@rollup/plugin-typescript": "^12.1.2",
    "@types/eslint-config-prettier": "^6.11.3",
<<<<<<< HEAD
    "@types/node": "^22.10.6",
    "eslint": "^9.20.1",
=======
    "@types/node": "^22.13.4",
    "eslint": "^9.19.0",
>>>>>>> a8065fa9
    "eslint-config-prettier": "^10.0.1",
    "eslint-plugin-react": "^7.37.4",
    "eslint-plugin-react-hooks": "^5.1.0",
    "eslint-plugin-turbo": "^2.3.4",
    "globals": "^15.14.0",
    "prettier": "^3.5.1",
    "rollup": "^4.34.6",
    "tslib": "^2.8.1",
    "tsx": "^4.19.2",
    "typescript": "^5.7.3",
    "typescript-eslint": "^8.22.0"
  }
}<|MERGE_RESOLUTION|>--- conflicted
+++ resolved
@@ -27,13 +27,8 @@
     "@rollup/plugin-terser": "^0.4.4",
     "@rollup/plugin-typescript": "^12.1.2",
     "@types/eslint-config-prettier": "^6.11.3",
-<<<<<<< HEAD
-    "@types/node": "^22.10.6",
+    "@types/node": "^22.13.4",
     "eslint": "^9.20.1",
-=======
-    "@types/node": "^22.13.4",
-    "eslint": "^9.19.0",
->>>>>>> a8065fa9
     "eslint-config-prettier": "^10.0.1",
     "eslint-plugin-react": "^7.37.4",
     "eslint-plugin-react-hooks": "^5.1.0",
