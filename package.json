{
  "name": "easy-requester",
  "version": "3.0.0",
  "type": "module",
  "license": "MIT",
  "author": {
    "name": "Çağan Seyrek",
    "url": "https://caganseyrek.com"
  },
  "homepage": "https://caganseyrek.com/projects/EasyRequester",
  "repository": {
    "type": "git",
    "url": "https://github.com/caganseyrek/EasyRequester.git"
  },
  "exports": {
    ".": "./src/index.ts"
  },
  "scripts": {
    "build": "rollup -c",
    "lint": "eslint .",
    "format:check": "prettier --check .",
    "format:write": "prettier --write ."
  },
  "devDependencies": {
    "@eslint/js": "^9.20.0",
    "@rollup/plugin-commonjs": "^28.0.2",
    "@rollup/plugin-terser": "^0.4.4",
    "@rollup/plugin-typescript": "^12.1.2",
    "@types/eslint-config-prettier": "^6.11.3",
    "@types/node": "^22.13.4",
    "eslint": "^9.20.1",
    "eslint-config-prettier": "^10.0.1",
    "eslint-plugin-react": "^7.37.4",
    "eslint-plugin-react-hooks": "^5.1.0",
<<<<<<< HEAD
    "globals": "^15.15.0",
    "prettier": "^3.5.1",
    "rollup": "^4.36.0",
=======
    "globals": "^16.0.0",
    "prettier": "^3.5.3",
    "rollup": "^4.34.7",
>>>>>>> 2538d654
    "tslib": "^2.8.1",
    "tsx": "^4.19.2",
    "typescript": "^5.7.3",
    "typescript-eslint": "^8.26.1"
  }
}<|MERGE_RESOLUTION|>--- conflicted
+++ resolved
@@ -32,15 +32,9 @@
     "eslint-config-prettier": "^10.0.1",
     "eslint-plugin-react": "^7.37.4",
     "eslint-plugin-react-hooks": "^5.1.0",
-<<<<<<< HEAD
-    "globals": "^15.15.0",
-    "prettier": "^3.5.1",
-    "rollup": "^4.36.0",
-=======
     "globals": "^16.0.0",
     "prettier": "^3.5.3",
-    "rollup": "^4.34.7",
->>>>>>> 2538d654
+    "rollup": "^4.36.0",
     "tslib": "^2.8.1",
     "tsx": "^4.19.2",
     "typescript": "^5.7.3",
